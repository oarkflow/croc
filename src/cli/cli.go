--- conflicted
+++ resolved
@@ -86,8 +86,7 @@
 			Action:      relay,
 			Flags: []cli.Flag{
 				&cli.StringFlag{Name: "host", Usage: "host of the relay"},
-				&cli.IntFlag{Name: "port", Value: 9009, Usage: "base port for the relay"},
-				&cli.IntFlag{Name: "transfers", Value: 4, Usage: "number of ports to use for transfers"},
+				&cli.StringFlag{Name: "ports", Value: "9009,9010,9011,9012,9013", Usage: "ports of the relay"},
 			},
 		},
 	}
@@ -176,15 +175,6 @@
 	setDebugLevel(c)
 	comm.Socks5Proxy = c.String("socks5")
 	comm.HttpProxy = c.String("connect")
-<<<<<<< HEAD
-	portString := c.Int("port")
-	if portString == 0 {
-		portString = 9009
-	}
-	transfersString := c.Int("transfers")
-	if transfersString == 0 {
-		transfersString = 4
-=======
 
 	portParam := c.Int("port")
 	if portParam == 0 {
@@ -198,7 +188,6 @@
 	ports := make([]string, transfersParam+1)
 	for i := 0; i <= transfersParam; i++ {
 		ports[i] = strconv.Itoa(portParam + i)
->>>>>>> 8ac1e3a5
 	}
 
 	crocOptions := croc.Options{
@@ -212,12 +201,7 @@
 		DisableLocal:   c.Bool("no-local"),
 		OnlyLocal:      c.Bool("local"),
 		IgnoreStdin:    c.Bool("ignore-stdin"),
-<<<<<<< HEAD
-		BasePort:       portString,
-		TransferPorts:  transfersString,
-=======
 		RelayPorts:     ports,
->>>>>>> 8ac1e3a5
 		Ask:            c.Bool("ask"),
 		NoMultiplexing: c.Bool("no-multi"),
 		RelayPassword:  determinePass(c),
@@ -250,11 +234,8 @@
 		if !c.IsSet("no-local") {
 			crocOptions.DisableLocal = rememberedOptions.DisableLocal
 		}
-		if !c.IsSet("port") && rememberedOptions.BasePort > 0 {
-			crocOptions.BasePort = rememberedOptions.BasePort
-		}
-		if !c.IsSet("transfers") && rememberedOptions.TransferPorts > 0 {
-			crocOptions.TransferPorts = rememberedOptions.TransferPorts
+		if !c.IsSet("ports") && len(rememberedOptions.RelayPorts) > 0 {
+			crocOptions.RelayPorts = rememberedOptions.RelayPorts
 		}
 		if !c.IsSet("code") {
 			crocOptions.SharedSecret = rememberedOptions.SharedSecret
